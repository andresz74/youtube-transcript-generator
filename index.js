require('dotenv').config();

const axios = require('axios');
const cors = require('cors');
const express = require('express');
const he = require('he');
const getSubtitles = require('youtube-captions-scraper').getSubtitles;
const ytdl = require('ytdl-core');
const logger = require('./logger');
const fabricFetchTranscript = require('./fabric-youtube').fabricFetchTranscript;
const fetchTranscript = require('./youtube').fetchTranscript;

// Firebase Admin SDK
const admin = require('firebase-admin');
const serviceAccount = require('./firebaseServiceAccount.json');
admin.initializeApp({
  credential: admin.credential.cert(serviceAccount)
});
const db = admin.firestore();

const app = express();
app.use(cors());

// Increase the limit for JSON body parsing
app.use(express.json({ limit: '50mb' }));  // Adjust this value as needed

app.use((req, res, next) => {
  console.log('Request size:', req.headers['content-length']);  // Log the content-length of each request
  next();
});

app.use((req, res, next) => {
  const ip = req.headers['x-forwarded-for'] || req.socket.remoteAddress;
  const userAgent = req.headers['user-agent'] || 'Unknown';
  const referer = req.headers['referer'] || 'None';

  logger.info(`Endpoint Hit: ${req.method} ${req.originalUrl} - IP: ${ip} - UA: ${userAgent} - Ref: ${referer} - ${new Date().toISOString()}`);

  next();
});

/**
 * GET /health
 * A simple health check endpoint to verify that the service is running.
 * 
 * Response:
 *   200: 'OK' message indicating the server is operational.
 */
app.get('/health', (req, res) => {
  res.send('OK');
});

/**
 * GET /debug
 * Provides debug information, including the client's IP and the server's region.
 * Useful for debugging and monitoring.
 * 
 * Response:
 *   200: JSON object with `ip` and `region`.
 */
app.get('/debug', (req, res) => {
  res.json({
    ip: req.headers['x-forwarded-for'] || req.socket.remoteAddress,
    region: process.env.VERCEL_REGION || 'local',
  });
});

/**
 * POST /transcript
 * Retrieves full video info and timestamped captions (subtitles) in all available languages.
 * 
 * Request Body:
 *   url (string): The URL of the YouTube video to fetch the transcript for.
 * 
 * Response:
 *   200: JSON object containing video info, available languages for captions, and the transcripts in each language.
 *   400: Invalid YouTube URL.
 *   404: Video not found or no captions available for the video.
 */
app.post('/transcript', async (req, res) => {
  try {
    const { url } = req.body;

    // Check if the video is a YouTube Short (specific format for Shorts videos)
    const isShort = url.includes('/shorts/');
    console.log('isShort:', isShort);

    // Extract video ID from URL
    const videoID = ytdl.getURLVideoID(url);
    if (!videoID) {
      return res.status(400).json({ message: 'Invalid YouTube URL' });
    }

    // Get video info (e.g., title, author, etc.)
    const videoInfo = await ytdl.getBasicInfo(url);
    if (!videoInfo || !videoInfo.videoDetails) {
      return res.status(404).json({ status: 404, message: 'Video not found' });
    }

    // Log the video info to check its structure
    console.log('Video Info:', videoInfo);

    // Ensure player_response and captions are available
    const playerResponse = videoInfo.player_response;
    if (!playerResponse || !playerResponse.captions || !playerResponse.captions.playerCaptionsTracklistRenderer) {
      return res.status(404).json({ message: 'No captions available for this video.', videoInfo });
    }

    // Fetch available captions (subtitles) from the video info
    const captionTracks = videoInfo.player_response.captions.playerCaptionsTracklistRenderer.captionTracks;
    console.log('Caption Tracks:', captionTracks);

    if (!captionTracks || captionTracks.length === 0) {
      return res.status(404).json({ message: 'No captions available for this video.' });
    }

    // Select the first available caption track (or choose another based on your needs)
    const languageCode = captionTracks[0].languageCode;

    // Fetch the transcript in the selected language
    // lines is your array of { start, dur, text }
    const lines = await fetchTranscript(videoID, languageCode);

    // Prepare the response in the desired format
    const response = {
      status: 'success',
      status_code: 200,
      code: 100000,
      message: 'success',
      data: {
        videoID: videoID,
        videoInfo: videoInfo,
        videoInfoSummary: {
          name: videoInfo.videoDetails.title,
          thumbnailUrl: {
            hqdefault: videoInfo.videoDetails.thumbnails[0].url,
          },
          embedUrl: `https://www.youtube.com/embed/${videoID}`,
          duration: videoInfo.videoDetails.lengthSeconds,
          description: videoInfo.videoDetails.description,
          upload_date: videoInfo.videoDetails.publishDate,
          genre: videoInfo.videoDetails.category,
          author: videoInfo.videoDetails.author.name,
          channel_id: videoInfo.videoDetails.channelId,
        },
        language_code: captionTracks.map(caption => ({
          code: caption.languageCode,
          name: caption.name.simpleText
        })),
        transcripts: captionTracks.reduce((acc, caption) => {
          // Only retrieve transcripts for available languages
          acc[caption.languageCode] = {
            custom: lines.map((item) => ({
              start: item.start,
              end: item.start + item.dur,
              text: item.text
            }))
          };
          return acc;
        }, {})
      }
    };

    // Send response
    res.json(response);
  } catch (error) {
    console.error('Error:', error);
    res.status(500).json({ message: 'An error occurred while fetching the transcript.' });
  }
});

/**
 * POST /simple-transcript
 * Returns only the video title and a concatenated string of subtitles in the first available language.
 * 
 * Request Body:
 *   url (string): The URL of the YouTube video.
 * 
 * Response:
 *   200: JSON object containing `duration`, `title`, and `transcript`.
 *   404: No captions available for this video.
 */
app.post('/simple-transcript', async (req, res) => {
  try {
    const { url } = req.body;

    // Extract video ID from URL
    const videoID = ytdl.getURLVideoID(url);

    // Get video info (e.g., duration)
    const videoInfo = await ytdl.getBasicInfo(url);
    const duration = Math.floor(videoInfo.videoDetails.lengthSeconds / 60); // Convert to minutes

    // Fetch available captions (subtitles) from the video info
    const captionTracks = videoInfo.player_response.captions.playerCaptionsTracklistRenderer.captionTracks;
    console.log('Caption Tracks:', captionTracks);

    if (!captionTracks || captionTracks.length === 0) {
      return res.status(404).json({ message: 'No captions available for this video.' });
    }

    // Select the first available caption track
    const languageCode = captionTracks[0].languageCode;

    // Fetch the transcript in the selected language
    const transcriptText = await fabricFetchTranscript(videoID, languageCode);

    // Prepare the simple response format
    const response = {
      duration: duration,
      title: videoInfo.videoDetails.title,
      transcript: transcriptText
    };

    // Send the simplified transcript response
    res.json(response);
  } catch (error) {
    console.error('Error:', error);
    res.status(500).json({ message: 'An error occurred while fetching the simple transcript.' });
  }
});

/**
 * POST /simple-transcript-v2
 * Fetches and returns the video metadata and concatenated transcript, prioritizing English transcripts
 * when available (or a requested language if specified). Includes comprehensive video information.
 * 
 * Request Body:
 *   url (string): The URL of the YouTube video (required).
 *   lang (string, optional): The preferred language code for the transcript (e.g., "en", "es", "fr-CA").
 * 
 * Response:
 *   200: JSON object containing:
 *     - duration (number): Video duration in minutes.
 *     - title (string): Video title.
 *     - transcript (string): Concatenated transcript text.
 *     - transcriptLanguageCode (string): Language code of returned transcript.
 *     - languages (array, optional): Available caption languages (format: {name: string, code: string}).
 *     - videoInfoSummary (object): Detailed video metadata including:
 *       - author (string): Channel/uploader name.
 *       - description (string): Video description.
 *       - embed (object): Embeddable player info.
 *       - thumbnails (array): Video thumbnail URLs in various resolutions.
 *       - viewCount (string): Formatted view count.
 *       - publishDate (string): ISO 8601 publish date.
 *       - video_url (string): Canonical video URL.
 * 
 *   404: JSON object with error message when:
 *     - No captions exist for the video.
 *     - Requested language is unavailable.
 * 
 *   500: JSON object with error message when:
 *     - URL parsing fails.
 *     - YouTube API request fails.
 *     - Transcript processing fails.
 * 
 * Notes:
 *   - Auto-detects YouTube Shorts format.
 *   - Prioritizes non-auto-generated English captions when no language specified.
 *   - Falls back to first available language if preferred language unavailable.
 */
app.post('/simple-transcript-v2', async (req, res) => {
  try {
    const { url, lang } = req.body;
    console.log('URL:', url, ', Language:', lang);
    // Check if the video is a YouTube Short (specific format for Shorts videos)
    const isShort = url.includes('/shorts/');
    console.log('isShort:', isShort);

    // Extract video ID from URL
    const videoID = ytdl.getURLVideoID(url);

    // Get video info (e.g., duration)
    const videoInfo = await ytdl.getBasicInfo(url);
    const duration = Math.floor(videoInfo.videoDetails.lengthSeconds / 60); // Convert to minutes

    // Fetch available captions (subtitles) from the video info
    const captionTracks = videoInfo.player_response.captions.playerCaptionsTracklistRenderer.captionTracks;

    if (!captionTracks || captionTracks.length === 0) {
      return res.status(404).json({ message: 'No captions available for this video.' });
    }
    if (lang) {
      // Create an array to store languages
      const languages = captionTracks.map(track => ({
        name: track.name.simpleText,
        code: track.languageCode
      }));
      // Check if the requested language is available
      const langTrack = captionTracks.find(track => track.languageCode === lang);
      if (!langTrack) {
        return res.status(404).json({ message: `No captions available in the requested language (${lang}).` });
      } else {
        // Fetch the transcript in the requested language
        const lines = await fetchTranscript(videoID, languageCode);
        if (!lines || lines.length === 0) {
          throw new Error(`No captions available in the requested language (${lang}).`);
        }
        // Combine all lines items into a single string
        const transcriptText = lines.map(item => item.text).join(' ');
        // Prepare the simple response format
        const response = {
          duration: duration,
          title: videoInfo.videoDetails.title,
          transcript: transcriptText,
          transcriptLanguageCode: lang,
          languages: languages.length > 1 ? languages : undefined, // Only include if more than one language
          videoInfoSummary: {
            author: videoInfo.videoDetails.author,
            description: videoInfo.videoDetails.description,
            embed: videoInfo.videoDetails.embed,
            thumbnails: videoInfo.videoDetails.thumbnails,
            viewCount: videoInfo.videoDetails.viewCount,
            publishDate: videoInfo.videoDetails.publishDate,
            video_url: videoInfo.videoDetails.video_url,
          }
        };
        // Send the simplified transcript response
        res.json(response);
        return;
      }
    }
    // Create an array to store languages
    const languages = captionTracks.map(track => ({
      name: track.name.simpleText,
      code: track.languageCode
    }));

    // Try to find English subtitles (preferably non-auto-generated)
    let englishTrack = captionTracks.find(track => track.languageCode.startsWith('en') && track.kind !== 'asr')
      || captionTracks.find(track => track.languageCode.startsWith('en'));

    // If no English subtitles, fetch the transcript of the first available caption track
    let transcriptText = '';
    let transcriptLanguageCode = '';
    if (englishTrack) {
      transcriptLanguageCode = englishTrack.languageCode;
      // Fetch the transcript in English if available
      const transcript = await getSubtitles({
        videoID: videoID,
        lang: 'en' // Fetch English captions
      });

      if (transcript && transcript.length > 0) {
        transcriptText = transcript.map(item => item.text).join(' ');
      } else {
        throw new Error(`No English captions available.`);
      }
    } else {
      transcriptLanguageCode = captionTracks[0].languageCode; // Fallback to the first available track
      // Fetch the transcript in the first available language
      const firstAvailableTrack = captionTracks[0]; // First available track
      const firstLanguageCode = firstAvailableTrack.languageCode;

      const transcript = await getSubtitles({
        videoID: videoID,
        lang: firstLanguageCode // Fetch captions in the first available language
      });

      if (transcript && transcript.length > 0) {
        transcriptText = transcript.map(item => item.text).join(' ');
      } else {
        throw new Error(`No captions available in the first language.`);
      }
    }

    // Prepare the simple response format
    const response = {
      duration: duration,
      title: videoInfo.videoDetails.title,
      transcript: transcriptText,
      transcriptLanguageCode: transcriptLanguageCode,
      languages: languages.length > 1 ? languages : undefined, // Only include if more than one language
      videoInfoSummary: {
        author: videoInfo.videoDetails.author,
        description: videoInfo.videoDetails.description,
        embed: videoInfo.videoDetails.embed,
        thumbnails: videoInfo.videoDetails.thumbnails,
        viewCount: videoInfo.videoDetails.viewCount,
        publishDate: videoInfo.videoDetails.publishDate,
        video_url: videoInfo.videoDetails.video_url,
      }
    };

    // Send the simplified transcript response with languages if more than one
    res.json(response);
  } catch (error) {
    console.error('Error:', error);
    res.status(500).json({ message: 'An error occurred while fetching the simple transcript.' });
  }
});

/**
 * POST /simple-transcript-v3
 * Fetches and returns the video title and concatenated transcript for a requested language (or default language if none requested).
 * Caches transcripts by video ID and language in Firestore for faster future access.
 * 
 * Request Body:
 *   url (string): The URL of the YouTube video.
 *   lang (string, optional): The language code to fetch the transcript in (e.g., "en", "es", "en-US").
 * 
 * Response:
 *   200: JSON object containing:
 *     - videoID (string): The YouTube video ID.
 *     - duration (number): The video duration in minutes.
 *     - title (string): The title of the video.
 *     - transcript (string): The concatenated transcript text in the selected or default language.
 *     - transcriptLanguageCode (string): The language code of the returned transcript.
 *     - languages (array, optional): Array of available languages (only included if more than one language is available).
 *     - videoInfoSummary (object): Basic video metadata (author, description, embed info, thumbnails, view count, publish date, video URL).
 * 
 *   404: No captions available for this video or in the requested language.
 * 
 *   500: An error occurred while fetching or saving the transcript.
 */
async function safeGetVideoInfo(url) {
  console.log('===> safeGetVideoInfo');
  try {
    console.log('===> safeGetVideoInfo try');
    return await ytdl.getBasicInfo(url);
  } catch (err) {
    if (err.message.includes('private video')) {
      return null; // signal to caller
    }
    throw err;
  }
}
app.post('/simple-transcript-v3', async (req, res) => {
  try {
    const { url, lang } = req.body;
    console.log('URL:', url, ', Language:', lang);

    const videoID = ytdl.getURLVideoID(url);
    console.log('===> videoID:', videoID);
    const docRef = db.collection('transcripts-multilingual').doc(videoID);
    const doc = await docRef.get();

    // ------------------------------
    // If cached transcript exists → use it
    // ------------------------------
    if (doc.exists) {
      console.log(`Transcript found in Firebase for ${videoID}`);
      const cached = doc.data();
      const availableLanguages = cached.availableLanguages;

      let cachedTranscript = null;

      // Find exact or prefix match if lang is provided
      if (lang) {
        cachedTranscript = cached.transcript.find(t => t.language === lang)
          || cached.transcript.find(t => t.language.startsWith(lang));
      }

      if (!lang) {
        // No lang requested → fallback to first cached transcript
        cachedTranscript = cached.transcript[0];

        return res.json({
          videoID: cached.videoID,
          duration: cached.duration,
          title: cachedTranscript.title,
          transcript: cachedTranscript.transcript,
          transcriptLanguageCode: cachedTranscript.language,
          languages: availableLanguages.length > 0 ? availableLanguages : undefined
        });
      }

      if (cachedTranscript) {
        // Lang requested and cached → return cached
        return res.json({
          videoID: cached.videoID,
          duration: cached.duration,
          title: cachedTranscript.title,
          transcript: cachedTranscript.transcript,
          transcriptLanguageCode: cachedTranscript.language,
          languages: availableLanguages.length > 0 ? availableLanguages : undefined
        });
      }

      // 🚨 Lang requested and NOT cached → FETCH FROM YOUTUBE
      const videoInfo = await safeGetVideoInfo(url);
      if (!videoInfo) {
        return res.status(403).json({ message: 'This is a private video. Cannot fetch transcript.' });
      }

      // const transcriptText = await getSubtitles({ videoID: videoID, lang });
      // lines is your array of { start, dur, text }
      const transcript = await fabricFetchTranscript(videoID, lang);

      // Update transcript array
      const transcriptArray = cached.transcript;
      transcriptArray.push({
        language: lang,
        title: videoInfo.videoDetails.title,
        transcript: transcript
      });

      // Save updated array
      await docRef.set({
        videoID: cached.videoID,
        duration: cached.duration,
        transcript: transcriptArray,
        availableLanguages: availableLanguages,
        updatedAt: admin.firestore.FieldValue.serverTimestamp()
      });

      return res.json({
        videoID: cached.videoID,
        duration: cached.duration,
        title: videoInfo.videoDetails.title,
        transcript: transcript,
        transcriptLanguageCode: lang,
        languages: availableLanguages.length > 0 ? availableLanguages : undefined
      });
    }

    // ------------------------------
    // No cached transcript → fetch video info and captions
    // ------------------------------
    const videoInfo = await safeGetVideoInfo(url);
    console.log('===> videoInfo:', videoInfo);
    if (!videoInfo) {
      return res.status(403).json({ message: 'This is a private video. Cannot fetch transcript.' });
    }


    const duration = Math.floor(videoInfo.videoDetails.lengthSeconds / 60);
    const captionTracks = videoInfo.player_response?.captions?.playerCaptionsTracklistRenderer?.captionTracks;

    if (!captionTracks || captionTracks.length === 0) {
      return res.status(404).json({ message: 'No captions available for this video.' });
    }

    // Prepare available languages list (to be saved to Firestore)
    const availableLanguages = captionTracks.map(track => ({
      name: track.name.simpleText,
      code: track.languageCode
    }));

    // Load or initialize transcript array
    const existingData = doc.exists ? doc.data() : null;
    let transcriptArray = existingData ? existingData.transcript : [];

    let transcriptText = '';
    let selectedLanguageCode = '';

    // ------------------------------
    // Determine which language to fetch
    // ------------------------------
    if (lang) {
      const langTrack = captionTracks.find(track => track.languageCode === lang);
      if (!langTrack) {
        return res.status(404).json({ message: `No captions available in the requested language (${lang}).` });
      }

      selectedLanguageCode = lang;
      // lines is your array of { start, dur, text }
      transcriptText = await fabricFetchTranscript(videoID, selectedLanguageCode);

    } else {
      const preferredTrack = captionTracks.find(track => track.languageCode.startsWith('en') && track.kind !== 'asr')
        || captionTracks.find(track => track.languageCode.startsWith('en'))
        || captionTracks[0];

      selectedLanguageCode = preferredTrack.languageCode;
      transcriptText = await fabricFetchTranscript(videoID, selectedLanguageCode);
    }

    // ------------------------------
    // Update transcript array (add or update)
    // ------------------------------
    const existingIndex = transcriptArray.findIndex(t => t.language === selectedLanguageCode);

    if (existingIndex !== -1) {
      // Update existing transcript
      transcriptArray[existingIndex] = {
        language: selectedLanguageCode,
        title: videoInfo.videoDetails.title,
        transcript: transcriptText
      };
    } else {
      // Add new transcript
      transcriptArray.push({
        language: selectedLanguageCode,
        title: videoInfo.videoDetails.title,
        transcript: transcriptText
      });
    }

    // ------------------------------
    // Save everything to Firestore
    // ------------------------------
    await docRef.set({
      videoID: videoID,
      duration: duration,
      transcript: transcriptArray,
      availableLanguages: availableLanguages,
      updatedAt: admin.firestore.FieldValue.serverTimestamp()
    });

    console.log(`Transcript saved to Firebase for ${videoID}`);

    // ------------------------------
    // Return response
    // ------------------------------
    res.json({
      videoID: videoID,
      duration: duration,
      title: videoInfo.videoDetails.title,
      transcript: transcriptText,
      transcriptLanguageCode: selectedLanguageCode,
      languages: availableLanguages.length > 0 ? availableLanguages : undefined,
      videoInfoSummary: {
        author: videoInfo.videoDetails.author,
        description: videoInfo.videoDetails.description,
        embed: videoInfo.videoDetails.embed,
        thumbnails: videoInfo.videoDetails.thumbnails,
        viewCount: videoInfo.videoDetails.viewCount,
        publishDate: videoInfo.videoDetails.publishDate,
        video_url: videoInfo.videoDetails.video_url,
      }
    });

  } catch (error) {
    console.error('Error:', error);
    res.status(500).json({ message: 'An error occurred while fetching and saving the transcript.' });
  }
});

/**
 * POST /smart-transcript
 * Fetches the transcript for a YouTube video, either from Firestore (if cached) or from YouTube (and stores it in Firestore).
 * 
 * Request Body:
 *   url (string): The URL of the YouTube video.
 * 
 * Response:
 *   200: JSON object with video details, duration, and transcript.
 *   404: No captions available for this video.
 *   500: Error fetching the transcript.
 */
app.post('/smart-transcript', async (req, res) => {
  try {
    const { url } = req.body;
    const videoID = ytdl.getURLVideoID(url);

    // Check if transcript already exists in Firestore
    const docRef = db.collection('transcripts').doc(videoID);
    const doc = await docRef.get();

    if (doc.exists) {
      console.log(`Transcript found in Firebase for ${videoID}`);
      return res.json(doc.data());
    }

    // Get video info and fetch captions
    const videoInfo = await ytdl.getBasicInfo(url);
    const duration = Math.floor(videoInfo.videoDetails.lengthSeconds / 60);  // Convert to minutes

    // Log the video info to check its structure
    console.log('Video Info:', videoInfo);

    // Ensure player_response and captions are available
    const playerResponse = videoInfo.player_response;
    if (!playerResponse || !playerResponse.captions || !playerResponse.captions.playerCaptionsTracklistRenderer) {
      return res.status(404).json({ message: 'No captions available for this video.' });
    }


    // Fetch available captions (subtitles)
    const captionTracks = videoInfo.player_response.captions.playerCaptionsTracklistRenderer.captionTracks;
    console.log('Caption Tracks:', captionTracks);

    if (!captionTracks || captionTracks.length === 0) {
      return res.status(404).json({ message: 'No captions available for this video.' });
    }

    // Select the first available caption track
    const languageCode = captionTracks[0].languageCode;

    // Fetch the transcript
    try {
      const transcript = await getSubtitles({ videoID: videoID, lang: languageCode });
      if (!transcript || transcript.length === 0) {
        throw new Error('No English captions available for this video.');
      }

      // Combine all transcript items into a single string
      const transcriptText = transcript.map(item => item.text).join(' ');

      // Store the transcript in Firestore
      await docRef.set({
        videoID,
        title: videoInfo.videoDetails.title,
        duration,
        transcript: transcriptText,
        updatedAt: admin.firestore.FieldValue.serverTimestamp(),
      });

      console.log(`Full transcript stored in Firebase for ${videoID}`);

      // Return the transcript
      res.json({
        videoID,
        title: videoInfo.videoDetails.title,
        duration,
        transcript: transcriptText,
      });

    } catch (transcriptError) {
      console.error('Error fetching transcript:', transcriptError.message);
      res.status(404).json({ message: 'No transcript found for this video.' });
    }
  } catch (error) {
    console.error('Error fetching/storing transcript:', error);
    res.status(500).json({ message: 'An error occurred while processing the transcript.' });
  }
});

/**
 * @route POST /smart-transcript-v2
 * @description Fetches the transcript and basic metadata for a YouTube video and stores it in Firestore.
 * @param {Object} req.body - The request payload.
 * @param {string} req.body.url - The full YouTube video URL.
 * @returns {Object} 200 - Returns stored transcript and metadata (title, duration, date, tags, etc.).
 * @returns {Object} 404 - If no transcript is available for the video.
 * @returns {Object} 500 - If an internal error occurs during processing.
 *
 * @example
 * POST /smart-transcript-v2
 * {
 *   "url": "https://www.youtube.com/watch?v=dQw4w9WgXcQ"
 * }
 */
app.post('/smart-transcript-v2', async (req, res) => {
  try {
    const { url } = req.body;
    if (!url) {
      return res.status(400).json({ message: 'URL is required' });
    }
    let videoID;
    try {
      videoID = ytdl.getURLVideoID(url);
    } catch (err) {
      return res.status(400).json({ message: 'Invalid YouTube URL' });
    }
    console.log('>>> videoID', videoID);

    const docRef = db.collection('transcripts').doc(videoID);
    const doc = await docRef.get();
    if (doc.exists) {
      console.log(`Transcript found in Firebase for ${videoID}`);
      return res.json(doc.data());
    }

    const videoInfo = await ytdl.getBasicInfo(url);
    const duration = Math.floor(videoInfo.videoDetails.lengthSeconds / 60);
    const playerResponse = videoInfo.player_response;

    const captionTracks = playerResponse?.captions?.playerCaptionsTracklistRenderer?.captionTracks || [];
    if (captionTracks.length === 0) {
      return res.status(404).json({ message: 'No captions available for this video.' });
    }
    const languageCode = captionTracks[0]?.languageCode;

    let transcript = '';
    try {
      if (languageCode) {
        transcript = await fabricFetchTranscript(videoID, languageCode);
        if (!transcript) {
          const fallback = await getSubtitles({ videoID, lang: languageCode });
          transcript = fallback.map(item => item.text).join(' ');
        }
      } else {
        console.warn('No caption language available.');
      }
    } catch (transcriptError) {
      try {
        const fallback = await getSubtitles({ videoID, lang: languageCode });
        transcript = fallback.map(item => item.text).join(' ');
      } catch (fallbackError) {
        console.warn('Transcript fetch failed:', transcriptError.message);
        console.warn('Transcript fallback failed:', fallbackError.message);
      }
    }

    // Metadata to save
    const title = videoInfo.videoDetails.title;
    const description = videoInfo.videoDetails.description;
    const publishedAt = videoInfo.videoDetails.publishDate || new Date().toISOString().split('T')[0];
    const image = `https://i.ytimg.com/vi/${videoID}/maxresdefault.jpg`;
    const tags = videoInfo.videoDetails.keywords || [];
    const slugBase = title.toLowerCase().replace(/[^a-z0-9]+/g, '-').replace(/^-|-$/g, '');
    const slug = slugBase.slice(0, 80) || videoID;
    const canonical_url = `https://blog.andreszenteno.com/notes/${slug}`;
    const video_author = videoInfo.videoDetails.author.name;
    const video_url = videoInfo.videoDetails.video_url;
    const category = videoInfo.videoDetails.category;
    const published_date = videoInfo.videoDetails.publishDate;

    // Save to Firestore
    await docRef.set({
      videoID,
      video_author,
      video_url,
      category,
      published_date,
      title,
      description,
      duration,
      date: publishedAt,
      image,
      tags,
      canonical_url,
      author: video_author || 'Andres Zenteno',
      transcript,
      updatedAt: admin.firestore.FieldValue.serverTimestamp(),
    });

    console.log(`Metadata${transcript ? ' + transcript' : ''} stored in Firebase for ${videoID}`);

    const responsePayload = {
      videoID,
      video_author,
      video_url,
      category,
      published_date,
      title,
      description,
      duration,
      date: publishedAt,
      image,
      tags,
      canonical_url,
      author: video_author || 'Andres Zenteno',
      transcript,
    };

    if (!transcript) {
      responsePayload.warning = 'No transcript found, but metadata saved.';
    }
    res.json(responsePayload);

  } catch (error) {
    console.error('Error fetching/storing transcript:', error);
    res.status(500).json({ message: 'An error occurred while processing the transcript.' });
  }
});


/**
 * POST /smart-summary
 * Fetches a smart summary for a YouTube video using the provided transcript.
 * The transcript can either be provided by the client or fetched from YouTube.
 * The summary is generated by an external model, such as ChatGPT, and is stored in Firestore.
 * 
 * Request Body:
 *   url (string): The URL of the YouTube video.
 *   transcript (string, optional): The transcript of the video. If not provided, it will be fetched from YouTube.
 *   model (string): The model to use for generating the summary. Possible values are `chatgpt`, `deepseek`, and `anthropic`.
 * 
 * Response:
 *   200: JSON object with the generated summary.
 *   400: Invalid URL or model specified.
 *   404: Video not found or no captions available.
 *   500: Error generating the smart summary.
 */

// Model URL mapping
const modelUrls = {
  chatgpt: process.env.CHATGPT_VERCEL_URL,
  deepseek: process.env.DEEPSEEK_VERCEL_URL,
  anthropic: process.env.ANTHROPIC_VERCEL_URL,
};

app.post('/smart-summary', async (req, res) => {
  try {
    const { url, transcript, model } = req.body;
    if (!url) return res.status(400).json({ message: 'URL is required' });
    console.log('URL:', url, ', Model:', model);

    const videoID = ytdl.getURLVideoID(url);

    // Initialize Firestore if not already
    const db = admin.firestore();
    const docRef = db.collection('summaries').doc(videoID);
    const docSnap = await docRef.get();

    if (docSnap.exists) {
      console.log(`Summary found in Firebase for ${videoID}`);
      const data = docSnap.data();
      if (data.summary) {
        return res.json({ summary: data.summary, fromCache: true });
      }
    }

    // Use provided transcript or fetch it from YouTube if missing
    let rawTranscript = transcript;

    if (!rawTranscript) {
      const fetchedTranscript = await getSubtitles({
        videoID: videoID,
        lang: 'en',
      });
      rawTranscript = fetchedTranscript.map((item) => item.text).join(' ');
    }

    // Prepare request to the selected model
    // Prepare ChatGPT request
    const systemMessage = {
      role: 'system',
      content: `# IDENTITY and PURPOSE
    As an organized, high-skill content summarizer, your role is to extract the most relevant topics from a video transcript and provide a structured summary using bullet points and lists of definitions for each subject.
    Your goal is to help the user understand the content quickly and efficiently.
    You take content in and output a Markdown formatted summary using the format below.
    Take a deep breath and think step by step about how to best accomplish this goal using the following steps.

    # OUTPUT SECTIONS
    - Combine all of your understanding of the content into a single, 20-word sentence in a section called ## One Sentence Summary:.
    - Output the 10 most important points of the content as a list with no more than 16 words per point into a section called ## Main Points:.
    - Output a list of the 5 best takeaways from the content in a section called ## Takeaways:.

    # OUTPUT INSTRUCTIONS
    - You only output human readable Markdown.
    - Use a simple and clear language
    - Create the output using the formatting above.
    - Output numbered lists, not bullets.
    - Use ## for section headers.
    - Use ### for sub-section headers.
    - Use **bold** for important terms.
    - Use *italics* for emphasis.
    - Use [links](https://example.com) for references.
    - Do not output warnings or notes—just the requested sections.
    - Do not repeat items in the output sections.
    - Do not start items with the same opening words.
    - To ensure the summary is easily searchable in the future, keep the structure clear and straightforward.
    # INPUT:
    INPUT:
    `};
    const userMessage = {
      role: 'user',
      content: `${rawTranscript}`
    };
    const chatGptMessages = [systemMessage, userMessage];

    // Check if the model is valid and exists in the mapping
    const modelUrl = modelUrls[model];
    if (!modelUrl) {
      return res.status(400).json({ message: 'Invalid model specified' });
    }

    const openaiResponse = await axios.post(
      modelUrl,
      { chatGptMessages },
      {
        headers: { 'Content-Type': 'application/json' },
        timeout: 120000, // Timeout in milliseconds (e.g., 120 seconds)
      }
    );

    const summary = openaiResponse.data.choices?.[0]?.message?.content;

    if (summary) {
      console.log(`Summary stored in Firebase for ${videoID}`);
      await docRef.set(
        {
          summary,
          updatedAt: admin.firestore.FieldValue.serverTimestamp(),
        },
        { merge: true }
      );
    }

    res.json({ summary, fromCache: false });
  } catch (err) {
    console.error('Error in /smart-summary:', err);
    res.status(500).json({ message: 'Error generating smart summary' });
  }
});

/**
 * POST /smart-summary-firebase
 * Fetches a smart summary for a YouTube video by first checking Firestore for an existing summary.
 * If a summary is not found in Firestore, the transcript is fetched and summarized by an external model, and the result is stored in Firestore.
 * 
 * Request Body:
 *   url (string): The URL of the YouTube video.
 *   model (string): The model to use for generating the summary. Possible values are `chatgpt`, `deepseek`, and `anthropic`.
 * 
 * Response:
 *   200: JSON object with the generated summary.
 *   400: Invalid URL or model specified.
 *   404: Video not found or no captions available.
 *   500: Error generating the smart summary.
 */
app.post('/smart-summary-firebase', async (req, res) => {
  try {
    const { url, model } = req.body;
    if (!url) return res.status(400).json({ message: 'URL is required' });
    console.log('URL:', url, ', Model:', model);

    const videoID = ytdl.getURLVideoID(url);

    // Initialize Firestore if not already
    const db = admin.firestore();
    const docRef = db.collection('summaries').doc(videoID);
    const docSnap = await docRef.get();

    if (docSnap.exists) {
      console.log(`Summary found in Firebase for ${videoID}`);
      const data = docSnap.data();
      if (data.summary) {
        return res.json({ summary: data.summary, fromCache: true });
      }
    }

    // Send only the video ID to the Vercel endpoint to fetch the transcript from Firestore and summarize it
    const modelUrl = modelUrls[model];
    console.log('Model URL:', modelUrl);
    if (!modelUrl) {
      return res.status(400).json({ message: 'Invalid model specified' });
    }

    const response = await axios.post(modelUrl, {
      videoID  // Only send the video ID
    });
    console.log('Response from model:', response.data);

    const summary = model === 'anthropic' ? response.data.content?.[0]?.text : response.data.choices?.[0]?.message?.content;

    if (summary) {
      console.log(`Summary stored in Firebase for ${videoID}`);
      await docRef.set(
        {
          summary,
          updatedAt: admin.firestore.FieldValue.serverTimestamp(),
        },
        { merge: true }
      );
    }

    res.json({ summary, fromCache: false });
  } catch (err) {
    console.error('Error in /smart-summary-firebase:', err);
    res.status(500).json({ message: 'Error generating smart summary' });
  }
});

/**
 * @route POST /smart-summary-firebase-v2
 * @description Generates an AI-powered summary and tags for a YouTube video's transcript.
 *              Uses existing transcript metadata from Firestore and enriches it with AI-generated content.
 *              Stores the result (with YAML frontmatter) in the `summaries` collection and updates tags in `transcripts`.
 * @param {Object} req.body - The request payload.
 * @param {string} req.body.url - The full YouTube video URL.
 * @param {string} req.body.model - The model key used to route to the correct OpenAI/Vercel endpoint.
 * @returns {Object} 200 - Returns the formatted markdown summary with frontmatter.
 * @returns {Object} 400 - If URL or model is missing or invalid.
 * @returns {Object} 404 - If transcript data is missing.
 * @returns {Object} 500 - If the model fails or an internal error occurs.
 *
 * @example
 * POST /smart-summary-firebase-v2
 * {
 *   "url": "https://www.youtube.com/watch?v=dQw4w9WgXcQ",
 *   "model": "openai"
 * }
 */
app.post('/smart-summary-firebase-v2', async (req, res) => {
  try {
    const { url, model } = req.body;
    if (!url) return res.status(400).json({ message: 'URL is required' });

    const videoID = ytdl.getURLVideoID(url);
    const db = admin.firestore();
    const summariesRef = db.collection('summaries').doc(videoID);
    const transcriptRef = db.collection('transcripts').doc(videoID);

    // Check if summary already exists
    const summarySnap = await summariesRef.get();
    if (summarySnap.exists) {
      const data = summarySnap.data();
      if (data.summary) {
        console.log(`Summary found in Firebase for ${videoID}`);
        return res.json({ summary: data.summary, fromCache: true });
      }
    }

    // Get metadata from transcript doc
    const transcriptSnap = await transcriptRef.get();
    if (!transcriptSnap.exists) {
      return res.status(404).json({ message: 'Transcript not found for this video.' });
    }

    const metadata = transcriptSnap.data();

    // Ensure model is valid
    const modelUrl = modelUrls[model];
    if (!modelUrl) {
      return res.status(400).json({ message: 'Invalid model specified' });
    }

    // 🧠 Call your deployed endpoint that returns both summary and tags
    const response = await axios.post(modelUrl, {
      videoID,
    });

    const plainSummary = response.data.summary?.choices?.[0]?.message?.content;
    const tags = response.data.tags || [];

    if (!plainSummary) {
      return res.status(500).json({ message: 'Model did not return a summary' });
    }

    // 📝 Construct frontmatter
    const frontmatter = `---
title: "${metadata.title}"
date: ${metadata.date}
description: |
  ${metadata.description}
image: '${metadata.image}'
tags:
${tags.map(tag => `  - ${tag}`).join('\n')}
canonical_url: ${metadata.canonical_url}
author: ${metadata.author}
---
![](https://www.youtube.com/watch?v=${videoID})
# ${metadata.title}\n`;

    const summaryWithFrontmatter = `${frontmatter}${plainSummary}`;

    // Save the summary to summaries collection
    await summariesRef.set(
      {
        summary: summaryWithFrontmatter,
        updatedAt: admin.firestore.FieldValue.serverTimestamp(),
        tags,
      },
      { merge: true }
    );

    // ✅ Update the tags in transcripts collection as well
    await transcriptRef.set(
      {
        tags,
        updatedAt: admin.firestore.FieldValue.serverTimestamp(),
      },
      { merge: true }
    );


    res.json({ summary: summaryWithFrontmatter, fromCache: false });

  } catch (err) {
    console.error('Error in /smart-summary-firebase-v2:', err);
    res.status(500).json({ message: 'Error generating smart summary' });
  }
});

/**
 * @route POST /smart-summary-firebase-v3
 * @description
 * Handles summarization of a YouTube video's transcript using an external AI model.
 * - Checks Firebase Firestore for a cached summary.
 * - If not found, retrieves transcript metadata.
 * - Sends a request to a model endpoint to generate the summary.
 * - Constructs a full Markdown document with YAML frontmatter.
 * - Saves the summary to the `summaries` Firestore collection.
 * 
 * @param {Object} req - Express request object.
 * @param {Object} req.body - Request body.
 * @param {string} req.body.url - Full YouTube video URL. Required.
 * @param {string} req.body.model - Model name to use for summarization (e.g., "chatgpt", "anthropic"). Required.
 * 
 * @param {Object} res - Express response object.
 * 
 * @returns {Object} 200 - Success response with the generated summary:
 * {
 *   summary: string,        // Markdown content including YAML frontmatter
 *   fromCache: boolean      // True if returned from Firebase cache, false if generated
 * }
 * 
 * @returns {Object} 400 - If URL or model is missing or invalid:
 * {
 *   message: string
 * }
 * 
 * @returns {Object} 404 - If no transcript was found for the given video:
 * {
 *   message: 'Transcript not found for this video.'
 * }
 * 
 * @returns {Object} 500 - On internal errors or failed model response:
 * {
 *   message: string
 * }
 */
app.post('/smart-summary-firebase-v3', async (req, res) => {
  try {
    const { url, model } = req.body;
    if (!url) return res.status(400).json({ message: 'URL is required' });
    if (!model) return res.status(400).json({ message: 'Model is required' });

    let videoID;
    try {
      videoID = ytdl.getURLVideoID(url);
    } catch (err) {
      return res.status(400).json({ message: 'Invalid YouTube URL' });
    }
    console.log('>>> videoID', videoID);
    const db = admin.firestore();
    const summariesRef = db.collection('summaries').doc(videoID);
    const transcriptRef = db.collection('transcripts').doc(videoID);

    // Check if summary already exists
    const summarySnap = await summariesRef.get();
    if (summarySnap.exists) {
      const data = summarySnap.data();
      if (data.summary) {
        console.log(`Summary found in Firebase for ${videoID}`);
        return res.json({ summary: data.summary, fromCache: true });
      }
    }

    // Get metadata from transcript doc
    const transcriptSnap = await transcriptRef.get();
    if (!transcriptSnap.exists) {
      return res.status(404).json({ message: 'Transcript not found for this video.' });
    }

    const metadata = transcriptSnap.data();
    const tags = Array.isArray(metadata.tags) ? metadata.tags : [];

    // Ensure model is valid
    const modelUrl = modelUrls[model];
    if (!modelUrl) {
      return res.status(400).json({ message: 'Invalid model specified' });
    }

    // 🧠 Call your deployed endpoint that returns the summary
    const response = await axios.post(modelUrl, {
      videoID,
<<<<<<< HEAD
    });
    console.log('Response from model:', response.data.choices);
=======
    }, { timeout: 120000 });
    console.log('Response from model:', response.data);
>>>>>>> 13d16fb0

    const summary = model === 'anthropic' ? response.data.content?.[0]?.text : response.data.choices?.[0]?.message?.content;

    if (!summary) {
      return res.status(500).json({ message: 'Model did not return a summary' });
    }
<<<<<<< HEAD
    console.log(`===> metadata`, metadata);
    const rawDescription = metadata.description;
    console.log(`===> rawDesc`, rawDescription);
=======
    const rawDescription = metadata.description || '';
>>>>>>> 13d16fb0
    const yamlSafeDescription = '|\n' + rawDescription
      .replace(/\r\n/g, '\n') // Normalize Windows newlines
      .split('\n')
      .map(line => `  ${line}`) // indent all lines exactly 2 spaces
      .join('\n');

    // Construct frontmatter
    const frontmatter = `---
title: "${metadata.title}"
date: ${metadata.date}
category: ${metadata.category}
description: ${yamlSafeDescription}
image: '${metadata.image}'
duration: ${metadata.duration}
tags: 
${tags.map(tag => `  - ${tag}`).join('\n')}
canonical_url: ${metadata.canonical_url}
author: ${metadata.author}
video_author: ${metadata.video_author}
video_url: ${metadata.video_url}
video_id: ${videoID}
published_date: ${metadata.published_date}
---
![](https://www.youtube.com/watch?v=${videoID})
# ${metadata.title}\n`;

    const summaryWithFrontmatter = `${frontmatter}${summary}`;

    // Save the summary to summaries collection
    console.log(`Summary stored in Firebase for ${videoID}`);
    await summariesRef.set(
      {
        summary: summaryWithFrontmatter,
        updatedAt: admin.firestore.FieldValue.serverTimestamp(),
        tags,
      },
      { merge: true }
    );

    res.json({ summary: summaryWithFrontmatter, fromCache: false });

  } catch (err) {
    console.error('Error in /smart-summary-firebase-v3:', err);
    res.status(500).json({ message: 'Error generating smart summary' });
  }
});

const port = process.env.PORT || 3000;
app.listen(port, '0.0.0.0', () => {
  console.log(`Server is running on port ${port}`);
  logger.info(`Server is running on port ${port}`);
  console.log('Server started at:', new Date().toISOString());
  logger.info('Server started at:', new Date().toISOString());
});<|MERGE_RESOLUTION|>--- conflicted
+++ resolved
@@ -1240,26 +1240,15 @@
     // 🧠 Call your deployed endpoint that returns the summary
     const response = await axios.post(modelUrl, {
       videoID,
-<<<<<<< HEAD
-    });
+    }, { timeout: 120000 });
     console.log('Response from model:', response.data.choices);
-=======
-    }, { timeout: 120000 });
-    console.log('Response from model:', response.data);
->>>>>>> 13d16fb0
 
     const summary = model === 'anthropic' ? response.data.content?.[0]?.text : response.data.choices?.[0]?.message?.content;
 
     if (!summary) {
       return res.status(500).json({ message: 'Model did not return a summary' });
     }
-<<<<<<< HEAD
-    console.log(`===> metadata`, metadata);
-    const rawDescription = metadata.description;
-    console.log(`===> rawDesc`, rawDescription);
-=======
     const rawDescription = metadata.description || '';
->>>>>>> 13d16fb0
     const yamlSafeDescription = '|\n' + rawDescription
       .replace(/\r\n/g, '\n') // Normalize Windows newlines
       .split('\n')
